from Bio import PDB
from tqdm import tqdm
import pandas as pd
import numpy as np
import networkx as nx
import matplotlib.pyplot as plt
import json

def residue_CA_coordinates(pdb_file: str, end: int) -> dict:
    residue_coordinates_dict = {}
    parser = PDB.PDBParser(QUIET=True)
    structure = parser.get_structure("pdb_structure", pdb_file)
    for model in structure:
        for chain in model:
            residues = [res for res in chain if res.get_id()[0] == " "]
            for res in tqdm(residues, desc="Processing residues"):
                res_id = res.get_id()[1]
                if res_id <= end:
                    for atom in res:
                        if atom.name == "CA":
                            if res_id not in residue_coordinates_dict:
                                residue_coordinates_dict[res_id] = []
                            residue_coordinates_dict[res_id].append(atom.coord)
    return residue_coordinates_dict


def cluster_prep_for_visualisaton(cluster: list[list[int]], pdb_file: str) -> list[list[tuple[float]]]:
    cluster = []
    for pathway in cluster:
        pathways = []
        for residue in pathway:
            parser = PDB.PDBParser(QUIET=True)
            structure = parser.get_structure("pdb_structure", pdb_file)
            res_id = ("", residue, "")
            try:
                res = structure[0][res_id]
                atom = res["CA"]
                coord = atom.get_coord()
                pathways.append(coord)
            except KeyError:
                print(res + " not found.")
            cluster.append(pathways)
    return cluster


def apply_backtracking(original_dict: dict, translation_dict: dict) -> dict:
    updated_dict = original_dict.copy()

    for key, lists_of_lists in original_dict.items():
        for i, inner_list in enumerate(lists_of_lists):
            for j, item in enumerate(inner_list):
                if item in translation_dict:
                    updated_dict[key][i][j] = translation_dict[item]

    return updated_dict


def format_dict(updated_dict: dict) -> dict:
    def transform_list(nested_list):
        transformed = []
        for item in nested_list:
            if isinstance(item, np.ndarray):
                transformed.append(item.tolist())
            elif isinstance(item, list):
                transformed.append(transform_list(item))  # Append instead of extend
            else:
                transformed.append(item)
        return transformed

    transformed_dict = {
        key: transform_list(value) for key, value in updated_dict.items()
    }
    return transformed_dict

def visualise_graph(graph: nx.Graph, k=0.1, node_size=200) -> None:
    labels = {i: str(i) for i in graph.nodes()}
    plt.figure(figsize=(20, 20))
    pos = nx.spring_layout(graph, k=k)  
    nx.draw(graph, pos, node_size=node_size, with_labels=True, labels=labels, font_size=8, edge_color='gray', node_color='blue')
    plt.savefig('graph.png', dpi=300, bbox_inches='tight')


<<<<<<< HEAD

def precompute_path_properties(json_data, colors):
=======
def precompute_path_properties(json_data: dict, colors: list[str]) -> list[dict]:
>>>>>>> 8f8c1135
    cluster_colors = {}
    color_index = 0
    path_properties = []

    for clusterid, cluster in json_data.items():
        cluster_colors[clusterid] = colors[color_index % len(colors)]
        color_index += 1
        coord_pair_counts = {}
        path_number = 1

        for pathway_index, pathway in enumerate(cluster):
            for i in range(len(pathway) - 1):
                coord1 = pathway[i][0]
                coord2 = pathway[i + 1][0]
                if isinstance(coord1, list) and isinstance(coord2, list) and len(coord1) == 3 and len(coord2) == 3:
                    coord_pair = (tuple(coord1), tuple(coord2))
                    if coord_pair not in coord_pair_counts:
                        coord_pair_counts[coord_pair] = 0
                    coord_pair_counts[coord_pair] += 1
                    radius = 0.015 + 0.015 * (coord_pair_counts[coord_pair] - 1)
                    color = cluster_colors[clusterid]

                    path_properties.append({
                        "clusterid": clusterid,
                        "pathway_index": pathway_index,
                        "path_segment_index": i,
                        "coord1": coord1,
                        "coord2": coord2,
                        "color": color,
                        "radius": radius,
                        "path_number": path_number
                    })

                    path_number += 1
                else:
                    print(f"Ignoring pathway {pathway} as it does not fulfill the coordinate format.")
    return path_properties

def precompute_cluster_properties_quick(json_data, colors):
    cluster_colors = {}
    color_index = 0
    cluster_properties = []

    for clusterid, cluster in json_data.items():
        cluster_colors[clusterid] = colors[color_index % len(colors)]
        color_index += 1
        coord_pair_counts = {}

        for pathway_index, pathway in enumerate(cluster):
            for i in range(len(pathway) - 1):
                coord1 = pathway[i][0]
                coord2 = pathway[i + 1][0]
                if isinstance(coord1, list) and isinstance(coord2, list) and len(coord1) == 3 and len(coord2) == 3:
                    coord_pair = (tuple(coord1), tuple(coord2))
                    if coord_pair not in coord_pair_counts:
                        coord_pair_counts[coord_pair] = 0
                    coord_pair_counts[coord_pair] += 1
                    radius = 0.015 + 0.015 * (coord_pair_counts[coord_pair] - 1)
                    color = cluster_colors[clusterid]

                    cluster_properties.append({
                        "clusterid": clusterid,
                        "coord1": coord1,
                        "coord2": coord2,
                        "color": color,
                        "radius": radius
                    })
                else:
                    print(f"Ignoring pathway {pathway} as it does not fulfill the coordinate format.")
    return cluster_properties
<|MERGE_RESOLUTION|>--- conflicted
+++ resolved
@@ -1,158 +1,155 @@
-from Bio import PDB
-from tqdm import tqdm
-import pandas as pd
-import numpy as np
-import networkx as nx
-import matplotlib.pyplot as plt
-import json
-
-def residue_CA_coordinates(pdb_file: str, end: int) -> dict:
-    residue_coordinates_dict = {}
-    parser = PDB.PDBParser(QUIET=True)
-    structure = parser.get_structure("pdb_structure", pdb_file)
-    for model in structure:
-        for chain in model:
-            residues = [res for res in chain if res.get_id()[0] == " "]
-            for res in tqdm(residues, desc="Processing residues"):
-                res_id = res.get_id()[1]
-                if res_id <= end:
-                    for atom in res:
-                        if atom.name == "CA":
-                            if res_id not in residue_coordinates_dict:
-                                residue_coordinates_dict[res_id] = []
-                            residue_coordinates_dict[res_id].append(atom.coord)
-    return residue_coordinates_dict
-
-
-def cluster_prep_for_visualisaton(cluster: list[list[int]], pdb_file: str) -> list[list[tuple[float]]]:
-    cluster = []
-    for pathway in cluster:
-        pathways = []
-        for residue in pathway:
-            parser = PDB.PDBParser(QUIET=True)
-            structure = parser.get_structure("pdb_structure", pdb_file)
-            res_id = ("", residue, "")
-            try:
-                res = structure[0][res_id]
-                atom = res["CA"]
-                coord = atom.get_coord()
-                pathways.append(coord)
-            except KeyError:
-                print(res + " not found.")
-            cluster.append(pathways)
-    return cluster
-
-
-def apply_backtracking(original_dict: dict, translation_dict: dict) -> dict:
-    updated_dict = original_dict.copy()
-
-    for key, lists_of_lists in original_dict.items():
-        for i, inner_list in enumerate(lists_of_lists):
-            for j, item in enumerate(inner_list):
-                if item in translation_dict:
-                    updated_dict[key][i][j] = translation_dict[item]
-
-    return updated_dict
-
-
-def format_dict(updated_dict: dict) -> dict:
-    def transform_list(nested_list):
-        transformed = []
-        for item in nested_list:
-            if isinstance(item, np.ndarray):
-                transformed.append(item.tolist())
-            elif isinstance(item, list):
-                transformed.append(transform_list(item))  # Append instead of extend
-            else:
-                transformed.append(item)
-        return transformed
-
-    transformed_dict = {
-        key: transform_list(value) for key, value in updated_dict.items()
-    }
-    return transformed_dict
-
-def visualise_graph(graph: nx.Graph, k=0.1, node_size=200) -> None:
-    labels = {i: str(i) for i in graph.nodes()}
-    plt.figure(figsize=(20, 20))
-    pos = nx.spring_layout(graph, k=k)  
-    nx.draw(graph, pos, node_size=node_size, with_labels=True, labels=labels, font_size=8, edge_color='gray', node_color='blue')
-    plt.savefig('graph.png', dpi=300, bbox_inches='tight')
-
-
-<<<<<<< HEAD
-
-def precompute_path_properties(json_data, colors):
-=======
-def precompute_path_properties(json_data: dict, colors: list[str]) -> list[dict]:
->>>>>>> 8f8c1135
-    cluster_colors = {}
-    color_index = 0
-    path_properties = []
-
-    for clusterid, cluster in json_data.items():
-        cluster_colors[clusterid] = colors[color_index % len(colors)]
-        color_index += 1
-        coord_pair_counts = {}
-        path_number = 1
-
-        for pathway_index, pathway in enumerate(cluster):
-            for i in range(len(pathway) - 1):
-                coord1 = pathway[i][0]
-                coord2 = pathway[i + 1][0]
-                if isinstance(coord1, list) and isinstance(coord2, list) and len(coord1) == 3 and len(coord2) == 3:
-                    coord_pair = (tuple(coord1), tuple(coord2))
-                    if coord_pair not in coord_pair_counts:
-                        coord_pair_counts[coord_pair] = 0
-                    coord_pair_counts[coord_pair] += 1
-                    radius = 0.015 + 0.015 * (coord_pair_counts[coord_pair] - 1)
-                    color = cluster_colors[clusterid]
-
-                    path_properties.append({
-                        "clusterid": clusterid,
-                        "pathway_index": pathway_index,
-                        "path_segment_index": i,
-                        "coord1": coord1,
-                        "coord2": coord2,
-                        "color": color,
-                        "radius": radius,
-                        "path_number": path_number
-                    })
-
-                    path_number += 1
-                else:
-                    print(f"Ignoring pathway {pathway} as it does not fulfill the coordinate format.")
-    return path_properties
-
-def precompute_cluster_properties_quick(json_data, colors):
-    cluster_colors = {}
-    color_index = 0
-    cluster_properties = []
-
-    for clusterid, cluster in json_data.items():
-        cluster_colors[clusterid] = colors[color_index % len(colors)]
-        color_index += 1
-        coord_pair_counts = {}
-
-        for pathway_index, pathway in enumerate(cluster):
-            for i in range(len(pathway) - 1):
-                coord1 = pathway[i][0]
-                coord2 = pathway[i + 1][0]
-                if isinstance(coord1, list) and isinstance(coord2, list) and len(coord1) == 3 and len(coord2) == 3:
-                    coord_pair = (tuple(coord1), tuple(coord2))
-                    if coord_pair not in coord_pair_counts:
-                        coord_pair_counts[coord_pair] = 0
-                    coord_pair_counts[coord_pair] += 1
-                    radius = 0.015 + 0.015 * (coord_pair_counts[coord_pair] - 1)
-                    color = cluster_colors[clusterid]
-
-                    cluster_properties.append({
-                        "clusterid": clusterid,
-                        "coord1": coord1,
-                        "coord2": coord2,
-                        "color": color,
-                        "radius": radius
-                    })
-                else:
-                    print(f"Ignoring pathway {pathway} as it does not fulfill the coordinate format.")
-    return cluster_properties
+from Bio import PDB
+from tqdm import tqdm
+import pandas as pd
+import numpy as np
+import networkx as nx
+import matplotlib.pyplot as plt
+import json
+
+def residue_CA_coordinates(pdb_file: str, end: int) -> dict:
+    residue_coordinates_dict = {}
+    parser = PDB.PDBParser(QUIET=True)
+    structure = parser.get_structure("pdb_structure", pdb_file)
+    for model in structure:
+        for chain in model:
+            residues = [res for res in chain if res.get_id()[0] == " "]
+            for res in tqdm(residues, desc="Processing residues"):
+                res_id = res.get_id()[1]
+                if res_id <= end:
+                    for atom in res:
+                        if atom.name == "CA":
+                            if res_id not in residue_coordinates_dict:
+                                residue_coordinates_dict[res_id] = []
+                            residue_coordinates_dict[res_id].append(atom.coord)
+    return residue_coordinates_dict
+
+
+def cluster_prep_for_visualisaton(cluster: list[list[int]], pdb_file: str) -> list[list[tuple[float]]]:
+    cluster = []
+    for pathway in cluster:
+        pathways = []
+        for residue in pathway:
+            parser = PDB.PDBParser(QUIET=True)
+            structure = parser.get_structure("pdb_structure", pdb_file)
+            res_id = ("", residue, "")
+            try:
+                res = structure[0][res_id]
+                atom = res["CA"]
+                coord = atom.get_coord()
+                pathways.append(coord)
+            except KeyError:
+                print(res + " not found.")
+            cluster.append(pathways)
+    return cluster
+
+
+def apply_backtracking(original_dict: dict, translation_dict: dict) -> dict:
+    updated_dict = original_dict.copy()
+
+    for key, lists_of_lists in original_dict.items():
+        for i, inner_list in enumerate(lists_of_lists):
+            for j, item in enumerate(inner_list):
+                if item in translation_dict:
+                    updated_dict[key][i][j] = translation_dict[item]
+
+    return updated_dict
+
+
+def format_dict(updated_dict: dict) -> dict:
+    def transform_list(nested_list):
+        transformed = []
+        for item in nested_list:
+            if isinstance(item, np.ndarray):
+                transformed.append(item.tolist())
+            elif isinstance(item, list):
+                transformed.append(transform_list(item))  # Append instead of extend
+            else:
+                transformed.append(item)
+        return transformed
+
+    transformed_dict = {
+        key: transform_list(value) for key, value in updated_dict.items()
+    }
+    return transformed_dict
+
+def visualise_graph(graph: nx.Graph, k=0.1, node_size=200) -> None:
+    labels = {i: str(i) for i in graph.nodes()}
+    plt.figure(figsize=(20, 20))
+    pos = nx.spring_layout(graph, k=k)  
+    nx.draw(graph, pos, node_size=node_size, with_labels=True, labels=labels, font_size=8, edge_color='gray', node_color='blue')
+    plt.savefig('graph.png', dpi=300, bbox_inches='tight')
+
+
+import json
+
+def precompute_path_properties(json_data, colors):
+    cluster_colors = {}
+    color_index = 0
+    path_properties = []
+
+    for clusterid, cluster in json_data.items():
+        cluster_colors[clusterid] = colors[color_index % len(colors)]
+        color_index += 1
+        coord_pair_counts = {}
+        path_number = 1
+
+        for pathway_index, pathway in enumerate(cluster):
+            for i in range(len(pathway) - 1):
+                coord1 = pathway[i][0]
+                coord2 = pathway[i + 1][0]
+                if isinstance(coord1, list) and isinstance(coord2, list) and len(coord1) == 3 and len(coord2) == 3:
+                    coord_pair = (tuple(coord1), tuple(coord2))
+                    if coord_pair not in coord_pair_counts:
+                        coord_pair_counts[coord_pair] = 0
+                    coord_pair_counts[coord_pair] += 1
+                    radius = 0.015 + 0.015 * (coord_pair_counts[coord_pair] - 1)
+                    color = cluster_colors[clusterid]
+
+                    path_properties.append({
+                        "clusterid": clusterid,
+                        "pathway_index": pathway_index,
+                        "path_segment_index": i,
+                        "coord1": coord1,
+                        "coord2": coord2,
+                        "color": color,
+                        "radius": radius,
+                        "path_number": path_number
+                    })
+
+                    path_number += 1
+                else:
+                    print(f"Ignoring pathway {pathway} as it does not fulfill the coordinate format.")
+    return path_properties
+
+def precompute_cluster_properties_quick(json_data, colors):
+    cluster_colors = {}
+    color_index = 0
+    cluster_properties = []
+
+    for clusterid, cluster in json_data.items():
+        cluster_colors[clusterid] = colors[color_index % len(colors)]
+        color_index += 1
+        coord_pair_counts = {}
+
+        for pathway_index, pathway in enumerate(cluster):
+            for i in range(len(pathway) - 1):
+                coord1 = pathway[i][0]
+                coord2 = pathway[i + 1][0]
+                if isinstance(coord1, list) and isinstance(coord2, list) and len(coord1) == 3 and len(coord2) == 3:
+                    coord_pair = (tuple(coord1), tuple(coord2))
+                    if coord_pair not in coord_pair_counts:
+                        coord_pair_counts[coord_pair] = 0
+                    coord_pair_counts[coord_pair] += 1
+                    radius = 0.015 + 0.015 * (coord_pair_counts[coord_pair] - 1)
+                    color = cluster_colors[clusterid]
+
+                    cluster_properties.append({
+                        "clusterid": clusterid,
+                        "coord1": coord1,
+                        "coord2": coord2,
+                        "color": color,
+                        "radius": radius
+                    })
+                else:
+                    print(f"Ignoring pathway {pathway} as it does not fulfill the coordinate format.")
+    return cluster_properties